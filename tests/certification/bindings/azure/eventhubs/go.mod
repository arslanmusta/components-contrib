--- conflicted
+++ resolved
@@ -134,18 +134,6 @@
 	go.opentelemetry.io/otel/trace v1.11.1 // indirect
 	go.opentelemetry.io/proto/otlp v0.19.0 // indirect
 	go.uber.org/atomic v1.10.0 // indirect
-<<<<<<< HEAD
-	golang.org/x/crypto v0.3.0 // indirect
-	golang.org/x/exp v0.0.0-20221028150844-83b7d23a625f // indirect
-	golang.org/x/mod v0.6.0 // indirect
-	golang.org/x/net v0.2.0 // indirect
-	golang.org/x/oauth2 v0.1.0 // indirect
-	golang.org/x/sync v0.1.0 // indirect
-	golang.org/x/sys v0.2.0 // indirect
-	golang.org/x/term v0.2.0 // indirect
-	golang.org/x/text v0.5.0 // indirect
-	golang.org/x/time v0.0.0-20220922220347-f3bd1da661af // indirect
-=======
 	golang.org/x/crypto v0.4.0 // indirect
 	golang.org/x/exp v0.0.0-20221028150844-83b7d23a625f // indirect
 	golang.org/x/mod v0.6.0 // indirect
@@ -156,7 +144,6 @@
 	golang.org/x/term v0.3.0 // indirect
 	golang.org/x/text v0.5.0 // indirect
 	golang.org/x/time v0.1.0 // indirect
->>>>>>> 04cb70e4
 	golang.org/x/tools v0.2.0 // indirect
 	gomodules.xyz/jsonpatch/v2 v2.2.0 // indirect
 	google.golang.org/appengine v1.6.7 // indirect
