--- conflicted
+++ resolved
@@ -38,10 +38,7 @@
 	connectionStringKey        = "connectionString"
 	oracleWalletLocationKey    = "oracleWalletLocation"
 	errMissingConnectionString = "missing connection string"
-<<<<<<< HEAD
-=======
 	defaultTableName           = "state"
->>>>>>> a0041cd5
 )
 
 // oracleDatabaseAccess implements dbaccess.
@@ -106,10 +103,7 @@
 	if err != nil {
 		return err
 	}
-<<<<<<< HEAD
-
-=======
->>>>>>> a0041cd5
+
 	err = o.ensureStateTable(o.metadata.TableName)
 	if err != nil {
 		return err
@@ -133,21 +127,6 @@
 		return errors.New("missing key in set operation")
 	}
 
-<<<<<<< HEAD
-=======
-	if req.Options.Concurrency == state.FirstWrite && (req.ETag == nil || len(*req.ETag) == 0) {
-		o.logger.Debugf("when FirstWrite is to be enforced, a value must be provided for the ETag")
-		return fmt.Errorf("when FirstWrite is to be enforced, a value must be provided for the ETag")
-	}
-	var ttlSeconds int
-	ttl, ttlerr := stateutils.ParseTTL(req.Metadata)
-	if ttlerr != nil {
-		return fmt.Errorf("error parsing TTL: %w", ttlerr)
-	}
-	if ttl != nil {
-		ttlSeconds = *ttl
-	}
->>>>>>> a0041cd5
 	requestValue := req.Value
 	byteArray, isBinary := req.Value.([]uint8)
 	binaryYN := "N"
@@ -186,7 +165,6 @@
 	if req.ETag == nil || *req.ETag == "" {
 		// Sprintf is required for table name because sql.DB does not substitute parameters for table names.
 		// Other parameters use sql.DB parameter substitution.
-<<<<<<< HEAD
 		var stmt string
 		if req.Options.Concurrency == state.FirstWrite {
 			stmt = `INSERT INTO ` + o.metadata.TableName + `
@@ -214,26 +192,6 @@
 			   AND etag = :etag
 			   AND (expiration_time IS NULL OR expiration_time >= systimestamp)`
 		result, err = db.ExecContext(ctx, updateStatement, value, binaryYN, etag, req.Key, *req.ETag)
-=======
-		// As per Discord Thread https://discord.com/channels/778680217417809931/901141713089863710/938520959562952735 expiration time is reset in case of an update.
-		//nolint:gosec
-		mergeStatement := fmt.Sprintf(
-			`MERGE INTO %s t using (select :key key, :value value, :binary_yn binary_yn, :etag etag , :ttl_in_seconds ttl_in_seconds from dual) new_state_to_store
-			ON (t.key = new_state_to_store.key )
-			WHEN MATCHED THEN UPDATE SET value = new_state_to_store.value, binary_yn = new_state_to_store.binary_yn, update_time = systimestamp, etag = new_state_to_store.etag, t.expiration_time = case when new_state_to_store.ttl_in_seconds >0 then systimestamp + numtodsinterval(new_state_to_store.ttl_in_seconds, 'SECOND') end
-			WHEN NOT MATCHED THEN INSERT (t.key, t.value, t.binary_yn, t.etag, t.expiration_time) values (new_state_to_store.key, new_state_to_store.value, new_state_to_store.binary_yn, new_state_to_store.etag, case when new_state_to_store.ttl_in_seconds >0 then systimestamp + numtodsinterval(new_state_to_store.ttl_in_seconds, 'SECOND') end ) `,
-			o.metadata.TableName)
-		result, err = tx.ExecContext(ctx, mergeStatement, req.Key, value, binaryYN, etag, ttlSeconds)
-	} else {
-		// when first write policy is indicated, an existing record has to be updated - one that has the etag provided.
-		// TODO: Needs to update ttl_in_seconds
-		//nolint:gosec
-		updateStatement := fmt.Sprintf(
-			`UPDATE %s SET value = :value, binary_yn = :binary_yn, etag = :new_etag
-			 WHERE key = :key AND etag = :etag`,
-			o.metadata.TableName)
-		result, err = tx.ExecContext(ctx, updateStatement, value, binaryYN, etag, req.Key, *req.ETag)
->>>>>>> a0041cd5
 	}
 	if err != nil {
 		if req.ETag != nil && *req.ETag != "" {
@@ -254,7 +212,6 @@
 // Get returns data from the database. If data does not exist for the key an empty state.GetResponse will be returned.
 func (o *oracleDatabaseAccess) Get(ctx context.Context, req *state.GetRequest) (*state.GetResponse, error) {
 	if req.Key == "" {
-<<<<<<< HEAD
 		return nil, errors.New("missing key in get operation")
 	}
 	var (
@@ -263,14 +220,6 @@
 		etag     string
 	)
 	err := o.db.QueryRowContext(ctx, "SELECT value, binary_yn, etag FROM "+o.metadata.TableName+" WHERE key = :key AND (expiration_time IS NULL OR expiration_time > systimestamp)", req.Key).Scan(&value, &binaryYN, &etag)
-=======
-		return nil, fmt.Errorf("missing key in get operation")
-	}
-	var value string
-	var binaryYN string
-	var etag string
-	err := o.db.QueryRowContext(ctx, fmt.Sprintf("SELECT value, binary_yn, etag  FROM %s WHERE key = :key and (expiration_time is null or expiration_time > systimestamp)", o.metadata.TableName), req.Key).Scan(&value, &binaryYN, &etag)
->>>>>>> a0041cd5
 	if err != nil {
 		// If no rows exist, return an empty response, otherwise return the error.
 		if err == sql.ErrNoRows {
@@ -313,30 +262,10 @@
 	}
 
 	var result sql.Result
-<<<<<<< HEAD
 	if req.ETag == nil || *req.ETag == "" {
 		result, err = db.ExecContext(ctx, "DELETE FROM "+o.metadata.TableName+" WHERE key = :key", req.Key)
 	} else {
 		result, err = db.ExecContext(ctx, "DELETE FROM "+o.metadata.TableName+" WHERE key = :key AND etag = :etag", req.Key, *req.ETag)
-=======
-	var err error
-	var tx *sql.Tx
-	if o.tx == nil { // not joining a preexisting transaction.
-		tx, err = o.db.Begin()
-		if err != nil {
-			return err
-		}
-	} else { // join the transaction passed in.
-		tx = o.tx
-	}
-	// QUESTION: only check for etag if FirstWrite specified - or always when etag is supplied??
-	if req.Options.Concurrency != state.FirstWrite {
-		//nolint:gosec
-		result, err = tx.ExecContext(ctx, "DELETE FROM "+o.metadata.TableName+" WHERE key = :key", req.Key)
-	} else {
-		//nolint:gosec
-		result, err = tx.ExecContext(ctx, "DELETE FROM "+o.metadata.TableName+" WHERE key = :key and etag = :etag", req.Key, *req.ETag)
->>>>>>> a0041cd5
 	}
 	if err != nil {
 		return err
