--- conflicted
+++ resolved
@@ -14,7 +14,6 @@
 package state
 
 import (
-	"context"
 	"fmt"
 )
 
@@ -66,17 +65,4 @@
 	}
 
 	return nil
-<<<<<<< HEAD
-}
-
-// SetWithOptions handles SetRequest with request options.
-func SetWithOptions(ctx context.Context, method func(ctx context.Context, req *SetRequest) error, req *SetRequest) error {
-	return method(ctx, req)
-}
-
-// DeleteWithOptions handles DeleteRequest with options.
-func DeleteWithOptions(ctx context.Context, method func(ctx context.Context, req *DeleteRequest) error, req *DeleteRequest) error {
-	return method(ctx, req)
-=======
->>>>>>> a4b27ae4
 }